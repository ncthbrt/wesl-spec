<<<<<<< HEAD
=======
# ![wgsl-import-spec](branding.svg)

>>>>>>> 7bb39767
# Summary

We propose adding an importing mechanism to the WGSL shading language as an extension.

# Motivation

When writing bigger WGSL shaders, one tends to **split the code into reusable pieces**. Examples are re-using a set of lighting calculation functions and sharing a struct between two compute shaders and.

However, current WGSL tooling is not built for this. The official language purposefully does not include this feature, nor does it provide adjacent features like namespaces, and there is no standardized extension yet.

One important aspect is getting buy-in from **WGSL language servers**, as shader development with IDEs should be well supported.

We also should account for **importing shader from libraries**. Ideally, users could upload WGSL shaders to existing package managers, which other users could then consume.

Finally, we want **multiple tools** which can compile WGSL-with-imports down to raw WGSL. Using WGSL-with-imports both in Rust projects and in web projects should be possible.

## Guide-level explanation

This variant is semantically most similar to the Typescript syntax, but comes with a recursive grammar that makes importing multiple importable items less verbose. The grammar is also heavily inspired by [Gleam](https://gleam.run/).

By placing an import at the very top of a file, one can either import an entire module module, or only specific importable items, such as functions, structs or types.

```
// Importing a single item using a relative path
import ./lighting/pbr;

// Importing multiple items
import my/geom/sphere/{ draw, default_radius as foobar };

// Imports a whole module. Use it with `bevy_ui.name`
import bevy_ui/*;
```

These can then be used anywhere in the source code.

```
fn main() {
    bevy_ui.quad(vec2f(0.0, 1.0), 1.0);
    let a = draw(3);
}
```

Both `bevy_ui` and `my` are packages in the current project. Language servers and related tools can look in a `wgsl.toml` file to find the location of the packages. This lets libraries be published to package managers, and users can import them with a simple syntax.

The first part is the file path, which is assumed to have a `.wgsl` file extension.
TODO: Maybe we should use a different file extension, like `.wesl` for "WGSL Extended Shading Language".

Recursive import definitions are also supported, which leads to short and succinct import statements.

```
import bevy_pbr/{
  forward_io/VertexOutput,
  pbr_types/{PbrInput, pbr_input_new},
  pbr_bindings/*
};

fn main() {

}
```

## `wgsl.toml` file

The `wgsl.toml` file is a configuration file that tells the language server where to find the packages. It is similar to a `Cargo.toml` file in that regard.

```toml
name = "my"
edition = "2024"

[dependencies]
bevy_ui = { cargo = "bevy_ui" }
shader_wiz = { path = "./node_modules/shader_wiz/src/main.wgsl" }
```

We specify how to resolve the paths of packages instead of scanning folders for `*.wgsl` files.
In the Javascript world, it is common to have a `node_modules` folder with 10k files, which is not practical for a language server to scan.

We are planning on taking advantage of existing package managers, such as `cargo` for Rust, and `npm` for Javascript. This makes it easier for users to consume shaders, and makes sense for ecosystem-specific tools.

# Reference-level explanation

Imports must appear as the first items in a WGSL file.

An import statement is parsed as follows, with spaces and comments allowed between tokens:

```
main:
| 'import' import_path ';'

import_path:
| ('.' | '..') '/' import_path
| ident '/' (import_path | import_collection | item_import | star_import)

star_import:
| '*' ('as' ident)?

item_import:
| ident ('as' ident)?

import_collection:
| '{' (import_path | item_import) (',' (import_path | item_import))* ','? '}'
```

TODO: Should we restrict dots to only appear at the beginning of the path? It wouldn't restrict the user, but would make the grammar simpler.

Where `ident` is defined in the WGSL grammar.

An import consists of

- A path part, which either is a relative path ('.' and '..'), or points at a known package (ident).

  - Nested path segments are joined.
  - Everything before the final slash is part of the path.
  - The final part is the file name.

- Items to import.

A star import behaves like a star import in Typescript, except that the name can be inferred from the file name. **Notably**, it does *not* import all the items individually. Instead, it groups them all under a single name!

An item import imports a single item. The item can be renamed with the `as` keyword.

An import collection imports multiple items, and allows for nested imports.

## Examples

To compare it to the more widely known Typescript syntax, here are some examples.

<table>
<thead>
<tr>
<th>WGSL</th>
<th>Typescript</th>
</tr>
</thead>
<tbody>
<tr>
<td>

```
import ../geom/sphere/{draw, default_radius as foobar};
```

</td>
<td>

```ts
import { draw, default_radius as foobar } from '../geom/sphere.wgsl';
```

</td>
</tr>
<tr>
<td>

```
import bevy_ui/*;
```

</td>
<td>

```ts
import * as bevy_ui from 'bevy_ui.wgsl';
```

</td>
</tr>
<tr>
<td>

```
import bevy_pbr/{ 
    forward_io/VertexOutput, 
    pbr_types/{PbrInput, pbr_input_new}, 
    pbr_bindings/* as pbr_b
};
```

</td>
<td>

```ts
import { VertexOutput } from 'bevy_pbr/forward_io.wgsl';
import { PbrInput, pbr_input_new } from 'bevy_pbr/pbr_types.wgsl';
import * as pbr_b from 'bevy_pbr/pbr_bindings.wgsl';
```

</td>
</tr>
</tbody>
</table>

## Parsing module.importable_item in the source code
About extending the grammar:
This one gets an additional meaning. A module property can also be a component.
component_or_swizzle_specifier:
| '.' member_ident component_or_swizzle_specifier ?

This needs to be extended to support ident.ident
for_init:
| ident.ident func_call_statement.post.ident

for_update:
| ident.ident func_call_statement.post.ident

global_decl:
| attribute _ 'fn' ident ... '->' attribute _ ident.ident
| 'alias' ident '=' ident.ident template_elaborated_ident.post.ident ';'

primary_expression:
| ident.ident template_elaborated_ident.post.ident
| ident.ident template_elaborated_ident.post.ident argument_expression_list

statement:
| ident.ident template_elaborated_ident.post.ident argument_expression_list ';'

type_specifier:
| ident.ident ...

After parsing, the semantics is as follows:

1. If the path starts with `super`, it is a relative path. The number of `super` determines how many directories to go up, with one `super` corresponding to the current _directory_.  
   If the path starts with a package name, it is an absolute path. The package name is looked up in the `wgsl.toml` file, and the path is appended to the package path.
2. The other identifiers are appended to the file path. The final one gets a `.wgsl` extension.
3. If the path has a `::{ ... }` part, the items listed in the curly brackets are imported.  
   Otherwise, the module is imported and can be used in code like `sphere::draw()`.

As an example, `import super::sphere` would be

1. `super` means current directory.
2. `sphere` is the file name. The final path is `./sphere.wgsl`, and is relative to the current wgsl file.

And `import my::lighting::{ pbr }` would be

1. `my` is a package name. The path is looked up in the `wgsl.toml` file. With the `wgsl.toml` above, it is the name of our current project. If the project lives at `/home/username/my-cute-project`, then that is the path.
2. `lighting` is the file name. The final path is `/home/username/my-cute-project/lighting.wgsl`.

<details>
  <summary>Why do import items need curly brackets?</summary>
  
The curly brackets are necessary to distinguish between importing a whole module and importing only specific items. Otherwise `import my::lighting` would be ambiguous. If we attempt to heuristically resolve this, it can lead to confusing situations where the semantics suddenly changes. For example, if the user is commenting out a function, then the import statement could switch between importing a single function and importing the whole module. This is not a good user experience.
</details>

## Variant B - Reference-level explanation

An import statement is parsed as follows, with spaces and comments allowed between tokens:

```
import:
| 'import' item_list path

path:
| string

item_list:
| '*' 'as' ident
| '{' ident_list '}'

ident_list:
| ident (',' ident)* (',')?
```

Where `ident` is defined in the WGSL grammar.

**Unresolved question: What exactly is a file path?**

The item list is a list of items that are imported. If the item list is empty, the whole module is imported.

`path` is a quoted string that resolves to a file path. If it starts with `.` or `..`, it is a relative path. If it starts with a package name, it gets resolved to the package path. It may not start with anything else, such as `/` or `C:` or `http://`.

## Module names in code

When the user imports a module, they can use the module name in the code. For example, if they import `my::lighting`, they can use `lighting::pbr` in the code.

Since double colons are not allowed in the WGSL grammar, this is a safe way to introduce them without having to introduce a new type of WGSL parser.

## Importable items

The following items can be imported:

- Structs
- Functions
- Type aliases
- [Const declarations, override declarations](https://www.w3.org/TR/WGSL/#value-decls)
- [Var declarations](https://www.w3.org/TR/WGSL/#var-decls)
  - Importing a `var<private> foo: f32;` looks odd
  - Bindings might not compose nicely, because they have a fixed index `@group(0) @binding(2) var<uniform> param: Params;`

## Behaviour-changing items

These items cannot be imported, but they affect module behavior:

- [Extensions](https://www.w3.org/TR/WGSL/#extensions)
- [Global diagnostic filters](https://www.w3.org/TR/WGSL/#global-diagnostic-directive)

These are always set at the very top in the main module, and affect all imported modules. They come before the imports.

When, during parsing of imported modules, we encounter an extension or a global diagnostic filter, we check if the main module enables it, or sets the filter.
If yes, everything is fine. If not, we throw an error.

## Preserved items

These items are preserved when importing a module. They are not imported, but will land in the final module with a mangled name.

- [Entry points](https://www.w3.org/TR/WGSL/#entry-points)
- [Pipeline overridable constants](https://www.w3.org/TR/WGSL/#override-decls)

## Name mangling

To join multiple modules into one, we need to make sure that names do not collide. This is done by name mangling.

Compiled WGSL files have a few exposed parts, namely the names of the entry functions and pipeline overridable constants. These need to be stable and predictable, so we will introduce a stable, predictable and human-readable name mangling scheme.

Finally, only importable items need to be mangled.

For name mangling, we introduce the concept of a **absolute module identifier**. This is an ID that is relative to the nearest _package_, and is unique for each module. For example, given a file `my/geom/sphere.wgsl`, and a package `my`, then the absolute module identifier is `my_geom_sphere`. It is always this, regardless of how the file is imported. If a file or folder name already contains an underscore, it is replaced by two underscores.

The name mangling scheme is as follows:

1. Underscores are used as separators. If a name already contains an underscore, it is replaced by two underscores.
2. Prefix each name with the absolute module identifier, followed by a single underscore.

For example, given a file `my/geom/sphere.wgsl` with a function `draw_now`, the mangled name would be `my_geom_sphere_draw__now`.

### Unmangling

We keep track of a stack of parts, and always add characters to the last part. It starts with a single empty part.

To unmangle a name, one goes over a mangled name from left to right.  
If two underscores are encountered, we add one underscore to the current part, and skip the second underscore.  
If only one underscore is encountered, we start a new part.
If anything else is encountered, we add it to the current part.

At the end, the final part is the item name, and the other parts are the module path.

## Identifier Resolution

The steps of identifier resolution are as follows:

1. Parse the import statements. Resolve the paths to the concrete file paths.
2. Bring the imported items into scope. All other items that the imported items depend on are also imported, _but not user-accessible in the current scope_.
   For example when importing `Foo` from `struct Foo { x: Bar; }`, we would import `Bar` as well. If the user types `Bar` in the source code, then that is an error.
3. Parse the WGSL.

For example, given two modules

```
// lighting.wgsl
struct Light {
    color: vec3;
}
struct LightSources {
    lights: array<Light>;
}
```

```
// main.wgsl
import lighting::{ LightSources };

// LightSources can be used
fn clear_lights(lights: LightSources) -> LightSources {
    for (var i = 0; i < lights.lights.length(); i = i + 1) {
        // We can access everything inside of LightSources
        let light = lights.lights[i];

        // However, the user cannot use the type "Light"
        // let light: Light <== error, Light is not imported

        light.color = vec3(0.0, 0.0, 0.0);
    }
    return lights;
}
```

## Producing the final module

The final module is produced by taking each imported module (in topological order, with the main module last), resolving and mangling all the globals, and joining the resulting pieces of code together.

All entry points and pipeline overridable constants from the imported modules are also mangled and land in the output.

Dead code elimination is allowed, but not required.

<!--

When I import foo, and it uses a type FooBar, then FooBar is implicitly imported as well. However, the user cannot type "FooBar" in the source code, because it hasn't been explicitly imported.

alias vec2f = u32; is probably valid WGSL code, and can very much screw up code that comes after it.

1. Replace mdule names in code with ???

1. Parse the import statements.
2. Parse the WGSL code to a syntax tree. This can be done with an existing parser.

1. Parse the import statements.
2. Parse the WGSL to a syntax tree.
3. Mangle the names ???
3. Add the imported items without mangling to the syntax tree. Every type that is referenced by the imports is also imported with a random UUID name.
4.

Unnamable names
-->

# Drawbacks

Are there reasons as to why we should we not do this?

# Rationale and alternatives

- Why is this design the best in the space of possible designs?
- What other designs have been considered and what is the rationale for not choosing them?
- What is the impact of not doing this?
- If this is a language proposal, could this be done in a library or macro instead? Does the proposed change make Rust code easier or harder to read, understand, and maintain?

## Not agreeing on a standard

One major upside of standardizing it is that it becomes practical for language servers to support it.

The usual alternative is that one library, like shaderc, becomes very popular and the standard ends up being "whatever popular library XYZ does".

An open process lets us find a better solution.

## Preprocessor `#include <lighting.wgsl>`

One alternative, which is common in the GLSL and C worlds, is an including mechanism which simply copy-pastes existing code. A major upside is that this is very simple to implement.

One drawback is that importing the same shader multiple times, which can also happen indirectly, does not work without other preprocessor features.

```c
// A.wgsl
#include <lighting.wgsl>
#include <math.wgsl>
```

```c
// lighting.wgsl
#include <math.wgsl>
```

would not work, since anything defined in `math.wgsl` would be imported twice. In C-land, this is solved by using _include guards_.

Another drawback is that using the same name twice is impossible. In C-land, this leads to pseudo-namespaces, where major libraries will prefix all of their functions with a few symbols. An example of this is the Vulkan API `vkBeginCommandBuffer` or `vkCmdDraw`.

A future drawback is that "privacy" or "visibility" becomes very difficult to implement. Everything that is imported is automatically public and easily accessible.
In C-land, the workaround is using header files. In other languages, such as Python, the convention ends up being "anything prefixed with an underscore `_` is private".

## Putting exports in comments

This would have the advantage of letting some existing WGSL tools ignore the new syntax. For example, a WGSL formatter would not need to know about imports, and could just format the code as usual.

## Using an alternative shader language

There are multiple higher level shading languages, such as [slang](https://github.com/shader-slang/slang) or [Rust-GPU](https://github.com/EmbarkStudios/rust-gpu) which support imports. They also support more features that WGSL currently does not offer. For complex projects, this can very much pay off.

The downside is using additional tooling, and dealing with an additional translation layer. An additonal translation layer could lock shader authors out of certain WGSL features.

## Composing shader code at runtime

One alternative is to compose shader code at runtime, for example by joining together strings with WGSL code.
This has the major downside of not being statically analyzable. The IDE cannot provide autocompletion, and the compiler cannot check for errors.

<!--
# Future: Prior art

Discuss prior art, both the good and the bad, in relation to this proposal. A few examples of what this can include are:

- For language, library, cargo, tools, and compiler proposals: Does this feature exist in other programming languages and what experience have their community had?
- For community proposals: Is this done by some other community and what were their experiences with it?
- For other teams: What lessons can we learn from what other communities have done here?
- Papers: Are there any published papers or great posts that discuss this? If you have some relevant papers to refer to, this can serve as a more detailed theoretical background.

This section is intended to encourage you as an author to think about the lessons from other languages, provide readers of your RFC with a fuller picture. If there is no prior art, that is fine - your ideas are interesting to us whether they are brand new or if it is an adaptation from other languages.

Note that while precedent set by other languages is some motivation, it does not on its own motivate an RFC. Please also take into consideration that rust sometimes intentionally diverges from common language features.
-->

# Unresolved questions

- Is .toml the best file format for the `wgsl.toml`? Some alternatives would be JSON/JSON5 and StrictYAML.
- What exactly is a file path?

# Implementation

We are slowly working on adopting and adjusting the specification.
This work is happening in multiple tools, including [a WGSL language server](https://github.com/dannymcgee/vscode-wgsl/), a [Typescript WGSL linker](https://github.com/mighdoll/wgsl-linker) and [Bevy's WGSL-imports library](https://github.com/bevyengine/naga_oil).

# Test cases

We encourage share test cases for this proposal. This is a work in progress right now!

# Future possibilities

## Export

One natural extension of this proposal is to add explicit exports.
For one, this would allow library authors to hide certain functions or structs from the outside world. It would also enable re-exports, where a library re-exports a function from another library.

However, this adds some parser complexity, and is not necessary for the initial version of this proposal.

There are two variations of exports, which could be combined like in Typescript

### Exporting a list of items

A standalone export statement simply specifies which globals are exported.
Then, imports can be checked against the list of exports. This is very easy to parse and implement.

```
export { foo, bar };
```

And when one wants to export everything defined in the current file, they can use the `*` syntax.

```
export *;
```

To re-export an item, one can use the same syntax.

```
import my::lighting::{ pbr };

export { pbr };
```

### Exporting as an attribute

Exports can also be added as an attribute to the item itself.

```
@export
struct Foo {
    x: f32;
}

@export
fn foo() {}
```

This is more user friendly, but also more complex to parse. It requires a partial parsing of the WGSL file to find the exports and their names.
A future export specification would include the minimal WGSL syntax that is necessary to implement this.

## Namespaces

We hope that namespaces will be added to WGSL itself. Then, the importing mechanism can be extended to fully support namespaces, for example by treating each file as introducing its own namespace.

## Documentation comments

This proposal works nicely with documentation comments in WGSL. This would allow library authors to document their shaders, which would be very useful for consumers.

## Source maps

We encourage tooling authors to also implement source maps when implementing imports.

## Preprocessor

How a preprocessor would interact with this proposal is an open question for a future proposal.<|MERGE_RESOLUTION|>--- conflicted
+++ resolved
@@ -1,8 +1,5 @@
-<<<<<<< HEAD
-=======
 # ![wgsl-import-spec](branding.svg)
 
->>>>>>> 7bb39767
 # Summary
 
 We propose adding an importing mechanism to the WGSL shading language as an extension.
